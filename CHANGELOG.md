# Changelog of postpic

## current master
2017-10-10

**Incompatible adjustments to last version**
* `postpic.Field` method transform is renamed to `map_coordinates`, matching the underlying scipy-function.
* `postpic.Field.map_coordinates` applies now the Jacobian determinant of the transformation, in order to preserve the definite integral.

In your code you will need to turn calls to `Field.transform` into calls to `Field.map_coordinates` and set the keyword argument `preserve_integral=False` to get the old behaviour.

**Other improvements and new features**
* `postpic` has a new function `time_profile_at_plane` that 'measures' the temporal profile of a pulse while passing through a plane
* `postpic.Field` has methods `.swapaxes`, `.transpose` and property `.T` compatible to numpy.ndarray
* `postpic.Field` has a new method `map_axis_grid` for transforming the coordinates only along one axis which is simpler than `map_coordinates`, but also takes care of the Jacobian
* `postpic.Field` has a new method `autocutout` used to slice away close-to-zero regions from the borders
* `postpic.Field` has a new method `fft_autopad` used to pad a small number of grid points to each axis such that the dimensions of the Field are favourable to FFTW
* `postpic.Field.topolar` has new defaults for extent and shape
* `postpic.Field.integrate` now uses the simpson method by default
<<<<<<< HEAD
* New module `postpic.experimental` to contain experimental algorithms for your reference. These algorithms are not meant to be useable as-is, but may serve as recipes to write your own algorithms.
=======
* k-space reconstruction from EPOCH dumps has greatly improved accuracy due to a new algorithm correctly incorporating the frequency response of the implicit linear interpolation performed by EPOCH's half-steps
>>>>>>> 855b142c

## v0.3.1
2017-10-03

Only internal changes. Versioning is handled by [versioneer](https://github.com/warner/python-versioneer).

## v0.3
2017-09-28

Many improvements in terms of speed and features. Unfortunately some changes are not backwards-compatible to v0.2.3, so you may have to adapt your code to the new interface. For details, see the corresponding section below.


**Highlights**
* kspace reconstruction and propagation of EM waves.
* `postpic.Field` properly handles operator overloading and slicing. Slicing can be index based (integers) or referring the actual physical extent on the axis of a Field object (using floats).
* Expression based interface to particle properties (see below)

**Incompatible adjustments to last version**
* New dependency: Postpic requires the `numexpr` package to be installed now.
* Expression based interface of for particles: If `ms` is a `postpic.MultiSpecies` object, then the call `ms.X()` has been deprecated. Use `ms('x')` instead. This new particle interface can handle expressions that the `numexpr` package understands. Also `ms('sqrt(x**2 + gamma - id)')` is valid. This interface is easier to use, has better functionality and is faster due to `numexpr`.
The list of known per particle scalars and their definitions is available at `postpic.particle_scalars`. In addition all constants of `scipy.constants.*` can be used.
In case you find particle scalar that you use regularly which is not in the list, please open an issue and let us know!
* The `postpic.Field` class now behaves more like an `numpy.ndarray` which means that almost all functions return a new field object instead of modifying the current. This change affects the following functions: `half_resolution`, `autoreduce`, `cutout`, `mean`.


**Other improvements and new features**
* `postpic.helper.kspace` can reconstruct the correct k-space from three EM fields provided to distinguish between forward and backward propagating waves (thanks to @Ablinne)
* `postpic.helper.kspace_propagate` will turn the phases in k-space to propagate the EM-wave.
* List of new functions in `postpic` from `postpic.helper` (thanks to @Ablinne): `kspace_epoch_like`, `kspace`, `kspace_propagate`.
* `Field.fft` function for fft optimized with pyfftw (thanks to @Ablinne).
* `Field.__getitem__` to slice a Field object. If integers are provided, it will interpret them as gridpoints. If float are provided they are interpreted as the physical region of the data and slice along the corresponding axis positions (thanks to @Ablinne).
* `Field` class has been massively impoved (thanks to @Ablinne): The operator overloading is now properly implemented and thanks to `__array__` method, it can be interpreted by numpy as an ndarray whenever necessary.
* List of new functions of the `Field` class (thanks to @Ablinne): `meshgrid`, `conj`, `replace_data`, `pad`, `transform`, `squeeze`, `integrate`, `fft`, `shift_grid_by`, `__getitem__`, `__setitem__`.
* List of new properties of the `Field` class (thanks to @Ablinne): `matrix`, `real`, `imag`, `angle`.
* Many performance optimizations using pyfftw library (optional) or numexpr (now required by postpic) or by avoiding in memory data copying.
* Lots of fixes




## v0.2.3
2017-02-17

This release brings some bugfixes and various new features.

**Bugfixes**
* Particle property Bz.
* plotting of contourlevels.

**Improvements and new features**
* openPMD support (thanks to @ax3l).
* ParticleHistory class to collect particle information over the entire simulation.
* added particle properties v{x,y,z} and beta{x,y,z}.
* Lots of performance improvemts: particle data will be much less copied in memory now.


## v0.2.2 and earlier

There hasnt been any changelog. Dont use those versions anymore.<|MERGE_RESOLUTION|>--- conflicted
+++ resolved
@@ -17,11 +17,8 @@
 * `postpic.Field` has a new method `fft_autopad` used to pad a small number of grid points to each axis such that the dimensions of the Field are favourable to FFTW
 * `postpic.Field.topolar` has new defaults for extent and shape
 * `postpic.Field.integrate` now uses the simpson method by default
-<<<<<<< HEAD
 * New module `postpic.experimental` to contain experimental algorithms for your reference. These algorithms are not meant to be useable as-is, but may serve as recipes to write your own algorithms.
-=======
 * k-space reconstruction from EPOCH dumps has greatly improved accuracy due to a new algorithm correctly incorporating the frequency response of the implicit linear interpolation performed by EPOCH's half-steps
->>>>>>> 855b142c
 
 ## v0.3.1
 2017-10-03
