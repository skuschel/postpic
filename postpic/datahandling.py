--- conflicted
+++ resolved
@@ -299,20 +299,22 @@
 
 class Field(object):
     '''
-<<<<<<< HEAD
     The Field Object carries data in form of an `numpy.ndarray` together with as many Axis
     objects as the data's dimensions. Additionaly the Field object
     provides any information that is necessary to plot _and_ annotate
     the plot.
 
-    {x,y,z}edges can be the edges or grid_nodes given for each dimension.
-    This isvmade to work with `np.histogram` oder `np.histogram2d`.
-=======
-    The Field Object carries a data matrix together with as many Axis
-    Objects as the data matrix's dimensions. Additionally the Field object
-    provides any information that is necessary to plot _and_ annotate
-    the plot. It will also suggest a content based filename for saving.
->>>>>>> 7479fc86
+    Create a Field object from scratch. The only required argument is `matrix` which
+    contains the actual data.
+
+    A `name` and a `unit` may be supplied.
+
+    The axis may be specified in different ways:
+
+    * by passing a list of Axis object as `axes`
+    * by passing arrays with the grid_nodes as `xedges`, `yedges` and `zedges`.
+      This is intended to work with `np.histogram`.
+    * by not passing anything, which will create default axes from 0 to 1.
     '''
 
     @classmethod
