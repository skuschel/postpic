--- conflicted
+++ resolved
@@ -145,7 +145,6 @@
         self.assertEqual(self.f3d[0.5:, :, 0.5].matrix.shape, (2, 5, 1))
         self.assertEqual(self.f3d[0.5:, :, 0.5].squeeze().matrix.shape, (2, 5))
 
-<<<<<<< HEAD
     def test_transpose(self):
         f3d_T = self.f3d.T
         c, b, a = self.f3d.shape
@@ -179,7 +178,7 @@
         self.assertEqual(s.shape, (99,96))
         s = self.f2d_fine[1:,5:].fft_autopad(fft_padsize=helper.fft_padsize_power2)
         self.assertEqual(s.shape, (128,128))
-=======
+
     def test_conjugate_grid(self):
         f1d_grid = self.f1d.grid
         f1d_grid2 = self.f1d.ensure_frequency_domain()._conjugate_grid()
@@ -190,7 +189,6 @@
         for k, v in f2d_grid2.items():
             print(f2d_grid[k], v)
             self.assertTrue(np.all(np.isclose(f2d_grid[k], v)))
->>>>>>> 855b142c
 
     def test_fourier_inverse(self):
         f1d_orig = copy.deepcopy(self.f1d)
